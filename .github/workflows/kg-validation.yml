name: shacl validation

on:
  push:
    branches:
    - main

jobs:
  deploy:
    runs-on: ubuntu-latest
    steps:
    - uses: actions/checkout@v3
      with:
        ref: main
        path: main 
    - name: Validate entire knowledge graph data against SHACL shapes 
      run: |
           # retrieve complete KG
           curl -v https://nfdi.fiz-karlsruhe.de/matwerk/sparql --data query='CONSTRUCT {%0A%20 %3Fs %3Fp %3Fo .%0A}%0AWHERE {%0A%20 %3Fs %3Fp %3Fo .%0A}%0A' -H "accept: text/turtle"  > matwerk.ttl

           pip install pyshacl

<<<<<<< HEAD
#           curl -L -o robot.jar "https://github.com/ontodev/robot/releases/latest/download/robot.jar"
#           #java -jar robot.jar --version

#           java -jar robot.jar reason  --catalog main/catalog-v001.xml --reasoner elk --input main/shapes/shape1-data.ttl --output shape1-data-reasoned.ttl

           # no punning
           python3 -m pyshacl  -s main/shapes/shape2.ttl matwerk.ttl

           # no orphaned textual entities
           python3 -m pyshacl  -s main/shapes/shape1.ttl matwerk.ttl
=======
           #curl -L -o robot.jar "https://github.com/ontodev/robot/releases/latest/download/robot.jar"
           #java -jar robot.jar --version
>>>>>>> f06faab0

           #java -jar robot.jar reason  --catalog main/catalog-v001.xml --reasoner elk --input main/shapes/shape1-data.ttl --output shape1-data-reasoned.ttl

           python3 -m pyshacl  -s main/shapes/shape1.ttl matwerk.ttl<|MERGE_RESOLUTION|>--- conflicted
+++ resolved
@@ -20,22 +20,13 @@
 
            pip install pyshacl
 
-<<<<<<< HEAD
-#           curl -L -o robot.jar "https://github.com/ontodev/robot/releases/latest/download/robot.jar"
-#           #java -jar robot.jar --version
+           #curl -L -o robot.jar "https://github.com/ontodev/robot/releases/latest/download/robot.jar"
+           #java -jar robot.jar --version
 
-#           java -jar robot.jar reason  --catalog main/catalog-v001.xml --reasoner elk --input main/shapes/shape1-data.ttl --output shape1-data-reasoned.ttl
+           #java -jar robot.jar reason  --catalog main/catalog-v001.xml --reasoner elk --input main/shapes/shape1-data.ttl --output shape1-data-reasoned.ttl
 
            # no punning
            python3 -m pyshacl  -s main/shapes/shape2.ttl matwerk.ttl
 
            # no orphaned textual entities
-           python3 -m pyshacl  -s main/shapes/shape1.ttl matwerk.ttl
-=======
-           #curl -L -o robot.jar "https://github.com/ontodev/robot/releases/latest/download/robot.jar"
-           #java -jar robot.jar --version
->>>>>>> f06faab0
-
-           #java -jar robot.jar reason  --catalog main/catalog-v001.xml --reasoner elk --input main/shapes/shape1-data.ttl --output shape1-data-reasoned.ttl
-
            python3 -m pyshacl  -s main/shapes/shape1.ttl matwerk.ttl